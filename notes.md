--- conflicted
+++ resolved
@@ -1,114 +1,107 @@
-<<<<<<< HEAD
-# v0.10
-## Done
-=======
-
-## To Do
->>>>>>> f71d86ec
-- resource
-  - split
-  - parameter
-
-## To Do
-- page_file
-  - page
-- db
-  - db_index
-  - db_data
-
-- Samples
-  - tictactoe
-
-
-## Postponed
-- Internationalization
-- Improve code style
-- `socket_streambuf` and `multifile_streambuf` should take a <Size> template parameter to buffer I/O.
-- `socket_streambuf` and `multifile_streambuf` should take a <Size> template parameter to buffer I/O.
-
-
-
-# v1.12
-## Done
-## To Do
-- WebSocket (SHA-1, base64)
-
-
-
-# v1.13
-## Done
-## To Do
-- ring - single writer, multiple readers
-- file-backed buffer
-
----
-
-- conf
-- flight (killbit)
-- uuid (request/correlation)
-- usage
-- ring
-- then
-
-
-PID PPID PS
-ps -el | sed -E -e 's/^. +. +([[:digit:]]+) +([[:digit:]]+) +.+ +([[:alpha:]]+)$/\1 \2 \3/'
-
-
------------------------------------------
-when to unload pages?
------------------------------------------
-
-page_file<Record, MaxPages, FreePercent = 25> {
-  page<Record> create_page()
-  page<Record> get_page(i)
-}
-
-page<Record> {
-  ~page()
-  Record* get()
-}
-
-meta | free pages list + index b-tree + heap
-
------------------------------------------
-POST /game
------------------------------------------
-Request
-
-human vs human
-{
-  "play": false
-}
-
-human vs this (computer)
-{
-  "play": true,
-  "start": false
-}
-
-remote (computer) vs this (computer)
-{
-  "play": true,
-  "start": false
-  "notify": "http://..."
-}
-
------------------------------------------
-POST /move
------------------------------------------
-Response
-
-{
-  "delay": 0 | n (seconds)
-}
-
------------------------------------------
-GET /moves?since=stamp
------------------------------------------
-Response
-
-{
-  "stamp": "...",
-  "moves": [ ... ]
-}
+- resource
+  - split
+  - parameter
+
+## To Do
+- page_file
+  - page
+- db
+  - db_index
+  - db_data
+
+- Samples
+  - tictactoe
+
+
+## Postponed
+- Internationalization
+- Improve code style
+- `socket_streambuf` and `multifile_streambuf` should take a <Size> template parameter to buffer I/O.
+- `socket_streambuf` and `multifile_streambuf` should take a <Size> template parameter to buffer I/O.
+
+
+
+# v1.12
+## Done
+## To Do
+- WebSocket (SHA-1, base64)
+
+
+
+# v1.13
+## Done
+## To Do
+- ring - single writer, multiple readers
+- file-backed buffer
+
+---
+
+- conf
+- flight (killbit)
+- uuid (request/correlation)
+- usage
+- ring
+- then
+
+
+PID PPID PS
+ps -el | sed -E -e 's/^. +. +([[:digit:]]+) +([[:digit:]]+) +.+ +([[:alpha:]]+)$/\1 \2 \3/'
+
+
+-----------------------------------------
+when to unload pages?
+-----------------------------------------
+
+page_file<Record, MaxPages, FreePercent = 25> {
+  page<Record> create_page()
+  page<Record> get_page(i)
+}
+
+page<Record> {
+  ~page()
+  Record* get()
+}
+
+meta | free pages list + index b-tree + heap
+
+-----------------------------------------
+POST /game
+-----------------------------------------
+Request
+
+human vs human
+{
+  "play": false
+}
+
+human vs this (computer)
+{
+  "play": true,
+  "start": false
+}
+
+remote (computer) vs this (computer)
+{
+  "play": true,
+  "start": false
+  "notify": "http://..."
+}
+
+-----------------------------------------
+POST /move
+-----------------------------------------
+Response
+
+{
+  "delay": 0 | n (seconds)
+}
+
+-----------------------------------------
+GET /moves?since=stamp
+-----------------------------------------
+Response
+
+{
+  "stamp": "...",
+  "moves": [ ... ]
+}