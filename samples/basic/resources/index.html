<!--
MIT License

Copyright (c) 2018-2021 Zlatko Michailov 

Permission is hereby granted, free of charge, to any person obtaining a copy
of this software and associated documentation files (the "Software"), to deal
in the Software without restriction, including without limitation the rights
to use, copy, modify, merge, publish, distribute, sublicense, and/or sell
copies of the Software, and to permit persons to whom the Software is
furnished to do so, subject to the following conditions:

The above copyright notice and this permission notice shall be included in all
copies or substantial portions of the Software.

THE SOFTWARE IS PROVIDED "AS IS", WITHOUT WARRANTY OF ANY KIND, EXPRESS OR
IMPLIED, INCLUDING BUT NOT LIMITED TO THE WARRANTIES OF MERCHANTABILITY,
FITNESS FOR A PARTICULAR PURPOSE AND NONINFRINGEMENT. IN NO EVENT SHALL THE
AUTHORS OR COPYRIGHT HOLDERS BE LIABLE FOR ANY CLAIM, DAMAGES OR OTHER
LIABILITY, WHETHER IN AN ACTION OF CONTRACT, TORT OR OTHERWISE, ARISING FROM,
OUT OF OR IN CONNECTION WITH THE SOFTWARE OR THE USE OR OTHER DEALINGS IN THE
SOFTWARE.
-->

<html>
	<head>
		<title>Basic (abc Samples)</title>
		<style>
			.readonly
			{
				font-family: Arial, Helvetica, sans-serif;
				font-size: 18;
				background-color: rgb(60, 60, 60);
				color: rgb(210, 210, 210);
			}

			.edit
			{
				font-family: Arial, Helvetica, sans-serif;
				font-size: 18;
				background-color: rgb(210, 210, 210);
				color: rgb(60, 60, 60);
			}

			.title
			{
				font-family: Arial, Helvetica, sans-serif;
				font-size: 36;
				text-align: center;
			}

			.subtitle
			{
				font-family: Arial, Helvetica, sans-serif;
				font-size: 26;
				text-align: center;
			}

			.copyright
			{
				font-family: Arial, Helvetica, sans-serif;
				font-size: 14;
				text-align: center;
			}
		</style>
	</head>
	<body class="readonly">
		<table>
			<tr>
				<td>
					<div class="title">Basic</div>
					<div class="subtitle">abc Samples</div>
					<br />
					<br />
				</td>
			</tr>

			<tr>
				<td>
					<div class="readonly">This is a C++ program that solves a system of 2 linear equations of 2 variables.</div>
					<br />
					<br />
				</td>
			</tr>

			<tr>
				<td>
					<hr />
					<br />

					<div class="readonly">Equations:</div>
					<input id="a00" type="text" size="1" class="edit"></input>
					x&nbsp&nbsp+&nbsp;
					<input id="a01" type="text" size="1" class="edit"></input>
					y&nbsp&nbsp=&nbsp;
					<input id="b0" type="text" size="1" class="edit"></input>

					<br />

					<input id="a10" type="text" size="1" class="edit"></input>
					x&nbsp&nbsp+&nbsp;
					<input id="a11" type="text" size="1" class="edit"></input>
					y&nbsp&nbsp=&nbsp;
					<input id="b1" type="text" size="1" class="edit"></input>

					<br />
					<br />
					<br />
					<button id="solveButton" class="edit" onclick="postProblem()">&nbsp; Solve &nbsp;</button>
					<br />
					<br />
				</td>
			</tr>

			<tr>
				<td>
					<div class="readonly">Solution:</div>
					<textarea id="solutionArea" rows="2" cols="70" readonly class="readonly"></textarea>
					<br />
					<br />
				</td>
			</tr>

			<tr>
				<td>
					<hr />
					<br />
					<button id="shutdownButton" class="edit" onclick="shutdown()">&nbsp; Shutdown &nbsp;</button>
					<br />
					<br />
				</td>
			</tr>

			<tr>
				<td>
					<br />
					<br />
<<<<<<< HEAD
					<div class="copyright">Copyright (c) 2018-2020 by Zlatko Michailov, MIT License</div>
=======
					<div class="copyright">Version 0.9</div>
					<br />
					<div class="copyright">Copyright (c) 2018-2021 by Zlatko Michailov</div>
>>>>>>> 060764cb
				</td>
			</tr>
		</table>


		<script>
			var isRunning = true;
			const remoteIsDown = "The remote program is down. Restart the program, and refresh this browser tab.";

			function postProblem() {
				if (!isRunning) {
					document.getElementById("solutionArea").innerText = remoteIsDown;
					return;
				}

				let a = [ [], [] ];
				a[0][0] = parseFloat(document.getElementById("a00").value);
				a[0][1] = parseFloat(document.getElementById("a01").value);
				a[1][0] = parseFloat(document.getElementById("a10").value);
				a[1][1] = parseFloat(document.getElementById("a11").value);
				
				let b = [];
				b[0] = parseFloat(document.getElementById("b0").value);
				b[1] = parseFloat(document.getElementById("b1").value);

				if (isNaN(a[0][0]) || isNaN(a[0][1]) || isNaN(a[1][0]) || isNaN(a[1][1]) || isNaN(b[0]) || isNaN(b[1])) {
					document.getElementById("solutionArea").innerText = "Client error: Invalid input. Enter all required numbers, and try again.";
					return;
				}

				let requestHeaders = new Headers();
				requestHeaders.append("Content-Type", "application/json");

				let requestInit = {
					method: "POST",
					headers: requestHeaders,
					mode: "same-origin",
					body: JSON.stringify({
 						a: a,
						b: b
					})
				};

				let request = new Request("/problem");
				fetch(request, requestInit)
					.then(function (response) {
						console.log("Received status " + response.status + ": " + response.statusText);
						return response.json();
					})
					.then(function (result) {
						console.log(result);

						if (result.status === 1) {
							document.getElementById("solutionArea").innerText = "Solution: x=" + result.x + ", y=" + result.y;
						}
						else if (result.status === 0) {
							document.getElementById("solutionArea").innerText = "This system has no solution.";
						}
						else {
							document.getElementById("solutionArea").innerText = "These equations are equivalent.";
						}
					});
			}

			function shutdown() {
				let requestInit = {
					method: "POST",
					mode: "same-origin",
				};

				let request = new Request("/shutdown");
				fetch(request, requestInit)
					.then(function (response) {
						console.log("Received status " + response.status + ": " + response.statusText);

						if (response.ok) {
							isRunning = false;
							document.getElementById("solutionArea").innerText = remoteIsDown;
						}
						else {
							document.getElementById("solutionArea").innerText = "Received status " + response.status + ": " + response.statusText;
						}
					});
			}
		</script>
	</body>
</html><|MERGE_RESOLUTION|>--- conflicted
+++ resolved
@@ -135,13 +135,7 @@
 				<td>
 					<br />
 					<br />
-<<<<<<< HEAD
-					<div class="copyright">Copyright (c) 2018-2020 by Zlatko Michailov, MIT License</div>
-=======
-					<div class="copyright">Version 0.9</div>
-					<br />
-					<div class="copyright">Copyright (c) 2018-2021 by Zlatko Michailov</div>
->>>>>>> 060764cb
+					<div class="copyright">Copyright (c) 2018-2021 by Zlatko Michailov, MIT License</div>
 				</td>
 			</tr>
 		</table>
