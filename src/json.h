/*
MIT License

Copyright (c) 2018-2020 Zlatko Michailov 

Permission is hereby granted, free of charge, to any person obtaining a copy
of this software and associated documentation files (the "Software"), to deal
in the Software without restriction, including without limitation the rights
to use, copy, modify, merge, publish, distribute, sublicense, and/or sell
copies of the Software, and to permit persons to whom the Software is
furnished to do so, subject to the following conditions:

The above copyright notice and this permission notice shall be included in all
copies or substantial portions of the Software.

THE SOFTWARE IS PROVIDED "AS IS", WITHOUT WARRANTY OF ANY KIND, EXPRESS OR
IMPLIED, INCLUDING BUT NOT LIMITED TO THE WARRANTIES OF MERCHANTABILITY,
FITNESS FOR A PARTICULAR PURPOSE AND NONINFRINGEMENT. IN NO EVENT SHALL THE
AUTHORS OR COPYRIGHT HOLDERS BE LIABLE FOR ANY CLAIM, DAMAGES OR OTHER
LIABILITY, WHETHER IN AN ACTION OF CONTRACT, TORT OR OTHERWISE, ARISING FROM,
OUT OF OR IN CONNECTION WITH THE SOFTWARE OR THE USE OR OTHER DEALINGS IN THE
SOFTWARE.
*/


#pragma once

#include <cstdlib>
#include <cstdio>

#include "ascii.h"
#include "exception.h"
#include "json.i.h"
#include "stream.h"


namespace abc {

	template <std::size_t MaxLevels, typename Log>
	inline _json_state<MaxLevels, Log>::_json_state(Log* log)
		: _expect_property(false)
		, _level_top(-1)
		, _log(log) {
		if (_log != nullptr) {
			_log->put_any(category::abc::json, severity::abc::debug, 0x100f9, "_json_state::_json_state()");
		}
	}


	template <std::size_t MaxLevels, typename Log>
	inline void _json_state<MaxLevels, Log>::reset() noexcept {
		if (_log != nullptr) {
			_log->put_any(category::abc::json, severity::abc::debug, 0x100fa, "_json_state::reset()");
		}

		_expect_property = false;
		_level_top = -1;
	}


	template <std::size_t MaxLevels, typename Log>
	inline std::size_t _json_state<MaxLevels, Log>::levels() const noexcept {
		return _level_top + 1;
	}


	template <std::size_t MaxLevels, typename Log>
	inline json::level_t _json_state<MaxLevels, Log>::top_level() const noexcept {
		return 0 <= _level_top ? _level_stack[_level_top] : json::level::array;
	}


	template <std::size_t MaxLevels, typename Log>
	inline bool _json_state<MaxLevels, Log>::expect_property() const noexcept {
		return
			_expect_property
			&& _level_top >= 0
			&& _level_stack[_level_top] == json::level::object;
	}


	template <std::size_t MaxLevels, typename Log>
	inline void _json_state<MaxLevels, Log>::set_expect_property(bool expect) noexcept {
		_expect_property =
			expect
			&& _level_top >= 0
			&& _level_stack[_level_top] == json::level::object;
	}


	template <std::size_t MaxLevels, typename Log>
	inline bool _json_state<MaxLevels, Log>::push_level(json::level_t level) noexcept {
		if (_level_top + 1 >= MaxLevels) {
			if (_log != nullptr) {
				_log->put_any(category::abc::json, severity::important, 0x100fb, "_json_state::push_level() levels='%lu', MaxLevels=%lu", (unsigned long)(_level_top + 1), (unsigned long)MaxLevels);
			}

			return false;
		}

		_level_stack[++_level_top] = level;
		return true;
	}


	template <std::size_t MaxLevels, typename Log>
	inline bool _json_state<MaxLevels, Log>::pop_level(json::level_t level) noexcept {
		if (_level_top + 1 <= 0) {
			if (_log != nullptr) {
				_log->put_any(category::abc::json, severity::important, 0x100fc, "_json_state::pop_level() levels='%lu'", (unsigned long)(_level_top + 1));
			}

			return false;
		}

		if (_level_stack[_level_top] != level) {
			if (_log != nullptr) {
				_log->put_any(category::abc::json, severity::important, 0x100fd, "_json_state::pop_level() levels='%lu', top=%lu, pop=%lu", (unsigned long)(_level_top + 1), (unsigned long)_level_stack[_level_top], (unsigned long)level);
			}

			return false;
		}

		_level_top--;
		return true;
	}


	template <std::size_t MaxLevels, typename Log>
	inline Log* _json_state<MaxLevels, Log>::log() const noexcept {
		return _log;
	}


	// --------------------------------------------------------------


	template <std::size_t MaxLevels, typename Log>
	inline json_istream<MaxLevels, Log>::json_istream(std::streambuf* sb, Log* log)
		: base(sb)
		, state(log) {
		Log* log_local = state::log();
		if (log_local != nullptr) {
			log_local->put_any(category::abc::json, severity::abc::debug, 0x100fe, "json_istream::json_istream()");
		}
	}


	template <std::size_t MaxLevels, typename Log>
	inline void json_istream<MaxLevels, Log>::get_token(json::token_t* buffer, std::size_t size) {
		Log* log_local = state::log();

		if (buffer == nullptr) {
			throw exception<std::logic_error, Log>("json_istream::get_token() buffer=nullptr", 0x100ff, log_local);
		}

		if (size < sizeof(json::token_t)) {
			char buffer[100];
<<<<<<< HEAD
			std::snprintf(buffer, sizeof(buffer), "json_istream::get_token() size=%ld (< %ld) ", (unsigned long)size, (unsigned long)sizeof(json::token_t));
=======
			std::snprintf(buffer, sizeof(buffer), "json_istream::get_token() size=%zu (< %zu) ", size, sizeof(json::token_t));
>>>>>>> 20588496

			throw exception<std::logic_error, Log>(buffer, 0x10100, log_local);
		}

		get_or_skip_token(buffer, size);
	}


	template <std::size_t MaxLevels, typename Log>
	inline json::item_t json_istream<MaxLevels, Log>::skip_value() {
		Log* log_local = state::log();
		if (log_local != nullptr) {
			log_local->put_any(category::abc::json, severity::abc::debug, 0x10101, "json_istream::skip_value() >>>");
		}

		std::size_t base_levels = state::levels();
		json::item_t item = json::item::none;
		do {
			item = get_or_skip_token(nullptr, 0);
		}
		while (state::levels() > base_levels);

		if (log_local != nullptr) {
			log_local->put_any(category::abc::json, severity::abc::optional, 0x10102, "json_istream::skip_value() <<< item=%4.4x", item);
		}

		return item;
	}


	template <std::size_t MaxLevels, typename Log>
	inline json::item_t json_istream<MaxLevels, Log>::get_or_skip_token(json::token_t* buffer, std::size_t size) {
		Log* log_local = state::log();
		if (log_local != nullptr) {
			log_local->put_any(category::abc::json, severity::abc::debug, 0x10103, "json_istream::get_or_skip_token() >>>");
		}

		json::item_t item = json::item::none;

		std::size_t gcount = sizeof(json::item_t);
		bool trail_comma = true;

		skip_spaces();

		char ch = peek_char();

		if (state::expect_property()) {
			if (ch == '"') {
				gcount += get_or_skip_string(buffer != nullptr ? buffer->value.property : nullptr, size - gcount);
				if (base::is_good()) {
					item = json::item::property;

					skip_spaces();

					ch = peek_char();
					if (ch == ':') {
						base::get();
					}
					else {
						if (log_local != nullptr) {
							log_local->put_any(category::abc::json, severity::important, 0x10104, "json_istream::get_or_skip_token() ch='%c' (\\u4.4x). Expected=':' ", ch, ch);
						}

						base::set_bad();
					}
				}

				state::set_expect_property(false);
				trail_comma = false;
			}
			else if (ch == '}') {
				base::get();

				item = json::item::end_object;
				base::set_bad_if(!state::pop_level(json::level::object));

				state::set_expect_property(true);
			}
			else {
				if (log_local != nullptr) {
					log_local->put_any(category::abc::json, severity::important, 0x10105, "json_istream::get_or_skip_token() ch='%c' (\\u%4.4x). Expected='\"' or '}'.", ch, ch);
				}

				base::set_bad();
			}
		}
		else {
			if (ch == 'n') {
				get_literal("null");
				if (base::is_good()) {
					item = json::item::null;
				}
			}
			else if (ch == 'f') {
				get_literal("false");
				if (base::is_good()) {
					item = json::item::boolean;
					if (buffer != nullptr) {
						buffer->value.boolean = false;
					}
					gcount += sizeof(bool);
				}
			}
			else if (ch == 't') {
				get_literal("true");
				if (base::is_good()) {
					item = json::item::boolean;
					if (buffer != nullptr) {
						buffer->value.boolean = true;
					}
					gcount += sizeof(bool);
				}
			}
			else if (ascii::is_digit(ch) || ch == '+' || ch == '-') {
				item = json::item::number;
				get_or_skip_number(buffer != nullptr ? &buffer->value.number : nullptr);
				gcount += sizeof(double);
			}
			else if (ch == '"') {
				gcount += get_or_skip_string(buffer != nullptr ? buffer->value.string : nullptr, size - gcount);
				if (base::is_good()) {
					item = json::item::string;
				}
			}
			else if (ch == '[') {
				base::get();

				item = json::item::begin_array;
				base::set_bad_if(!state::push_level(json::level::array));
				trail_comma = false;
			}
			else if (ch == ']') {
				base::get();

				item = json::item::end_array;
				base::set_bad_if(!state::pop_level(json::level::array));
			}
			else if (ch == '{') {
				base::get();

				item = json::item::begin_object;
				base::set_bad_if(!state::push_level(json::level::object));
				trail_comma = false;
			}
			else {
				if (log_local != nullptr) {
					log_local->put_any(category::abc::json, severity::important, 0x10106, "json_istream::get_or_skip_token() ch=%c (\\u%4.4x)", ch, ch);
				}
				base::set_bad();
			}

			state::set_expect_property(true);
		}


		if (trail_comma && state::levels() > 0) {
			skip_spaces();

			ch = peek_char();
			if (ch == ',') {
				base::get();
			}
			else {
				if (state::expect_property()) {
					if (ch != '}') {
						if (log_local != nullptr) {
							log_local->put_any(category::abc::json, severity::important, 0x10107, "json_istream::get_or_skip_token() ch='%c' (\\u4.4x). Expected='}' ", ch, ch);
						}

						base::set_bad();
					}
				}
				else {
					if (ch != ']') {
						if (log_local != nullptr) {
							log_local->put_any(category::abc::json, severity::important, 0x10108, "json_istream::get_or_skip_token() ch='%c' (\\u4.4x). Expected=']' ", ch, ch);
						}

						base::set_bad();
					}
				}
			}
		}

		base::set_gcount(gcount);

		if (log_local != nullptr) {
			log_local->put_any(category::abc::json, severity::abc::optional, 0x10109, "json_istream::get_or_skip_token() ch=%c (\\u%4.4x) <<<", ch, ch);
		}

		if (buffer != nullptr) {
			buffer->item = item;
		}

		return item;
	}


	template <std::size_t MaxLevels, typename Log>
	inline std::size_t json_istream<MaxLevels, Log>::get_or_skip_string(char* buffer, std::size_t size) {
		Log* log_local = state::log();
		if (log_local != nullptr) {
			log_local->put_any(category::abc::json, severity::abc::debug, 0x1010a, "json_istream::get_or_skip_string() >>>");
		}

		std::size_t gcount = 0;

		char ch = peek_char();
		if (ch == '"') {
			base::get();

			for (;;) {
				gcount += get_or_skip_string_content(buffer != nullptr ? buffer + gcount : nullptr, size - gcount);

				ch = peek_char();
				if (ch == '"') {
					base::get();
					break;
				}
				else if (ch == '\\') {
					char ech = get_escaped_char();
					if (buffer != nullptr) {
						buffer[gcount++] = ech;
					}
				}
			}
		}

		if (buffer != nullptr) {
			buffer[gcount] = '\0';
		}

		if (log_local != nullptr) {
			log_local->put_any(category::abc::json, severity::abc::optional, 0x1010b, "json_istream::get_or_skip_string() string='%s' <<<", buffer);
		}

		return gcount;
	}


	template <std::size_t MaxLevels, typename Log>
	inline void json_istream<MaxLevels, Log>::get_or_skip_number(double* buffer) {
		Log* log_local = state::log();
		if (log_local != nullptr) {
			log_local->put_any(category::abc::json, severity::abc::debug, 0x1010c, "json_istream::get_or_skip_number() >>>");
		}

		std::size_t gcount = 0;
		char digits[19 + 6 + 1];

		char ch = peek_char();
		if (ch == '+' || ch == '-') {
			digits[gcount++] = base::get();
		}

		gcount += get_digits(digits + gcount, sizeof(digits) - gcount);

		ch = peek_char();
		if (ch == '.') {
			digits[gcount++] = base::get();

			gcount += get_digits(digits + gcount, sizeof(digits) - gcount);
		}

		ch = peek_char();
		if (ch == 'e' || ch == 'E') {
			digits[gcount++] = base::get();

			ch = peek_char();
			if (ch == '+' || ch == '-') {
				digits[gcount++] = base::get();
			}

			gcount += get_digits(digits + gcount, sizeof(digits) - gcount);
		}

		digits[gcount] = '\0';

		double number = 0;
		if (buffer != nullptr) {
			number = std::atof(digits);
			*buffer = number;
		}

		if (log_local != nullptr) {
			log_local->put_any(category::abc::json, severity::abc::optional, 0x1010d, "json_istream::get_or_skip_number() number=%lf (%s) <<<", number, digits);
		}
	}


	template <std::size_t MaxLevels, typename Log>
	inline void json_istream<MaxLevels, Log>::get_literal(const char* literal) {
		Log* log_local = state::log();
		if (log_local != nullptr) {
			log_local->put_any(category::abc::json, severity::abc::optional, 0x1010e, "json_istream::get_literal() literal='%s' >>>", literal);
		}

		for (const char* it = literal; *it != '\0'; it++) {
			char ch = get_char();
			if (ch != *it) {
				if (log_local != nullptr) {
					log_local->put_any(category::abc::json, severity::important, 0x1010f, "json_istream::get_literal() ch='%c' (\\u%4.4x). Expected='%c' (\\u%4.4x)", ch, ch, *it, *it);
				}

				base::set_bad();
				break;
			}
		}

		if (log_local != nullptr) {
			log_local->put_any(category::abc::json, severity::abc::debug, 0x10110, "json_istream::get_literal() <<<");
		}
	}


	template <std::size_t MaxLevels, typename Log>
	inline char json_istream<MaxLevels, Log>::get_escaped_char() {
		Log* log_local = state::log();

		char ch = peek_char();

		if (ch == '\\') {
			base::get();

			ch = peek_char();
			if (ch == '"' || ch == '\\' || ch == '/') {
				base::get();
			}
			else if (ch == 'b') {
				base::get();
				ch = '\b';
			}
			else if (ch == 'f') {
				base::get();
				ch = '\f';
			}
			else if (ch == 'n') {
				base::get();
				ch = '\n';
			}
			else if (ch == 'r') {
				base::get();
				ch = '\r';
			}
			else if (ch == 't') {
				base::get();
				ch = '\t';
			}
			else if (ch == 'u') {
				base::get();

				char buffer[4 + 1];

				std::size_t gcount = get_hex(buffer, sizeof(buffer));

				if (gcount != 4) {
					if (log_local != nullptr) {
						log_local->put_any(category::abc::json, severity::important, 0x10111, "json_istream::get_escaped_char() gcount=%lu", (unsigned long)gcount);
					}

					base::set_bad();
					ch = '\0';
				}
				else if (buffer[0] == '0' && buffer[1] == '0') {
					ch = (ascii::hex(buffer[2]) << 4) | ascii::hex(buffer[3]);
				}
				else {
					if (log_local != nullptr) {
						log_local->put_any(category::abc::json, severity::important, 0x10112, "json_istream::get_escaped_char() Wide chars not supported.");
					}

					base::set_bad();
					ch = '\0';
				}
			}
		}
		else {
			if (log_local != nullptr) {
				log_local->put_any(category::abc::json, severity::important, 0x10113, "json_istream::get_escaped_char() ch='%c' (\\u%4.4x). Unexpected.", ch, ch);
			}

			base::set_bad();
			ch = '\0';
		}

		return ch;
	}


	template <std::size_t MaxLevels, typename Log>
	inline std::size_t json_istream<MaxLevels, Log>::get_or_skip_string_content(char* buffer, std::size_t size) {
		std::size_t gcount = 0;

		if (buffer != nullptr) {
			gcount = get_chars(ascii::json::is_string_content, buffer, size);
		}
		else {
			gcount = skip_chars(ascii::json::is_string_content);
		}

		return gcount;
	}


	template <std::size_t MaxLevels, typename Log>
	inline std::size_t json_istream<MaxLevels, Log>::get_hex(char* buffer, std::size_t size) {
		return get_chars(ascii::is_hex, buffer, size);
	}


	template <std::size_t MaxLevels, typename Log>
	inline std::size_t json_istream<MaxLevels, Log>::get_digits(char* buffer, std::size_t size) {
		return get_chars(ascii::is_digit, buffer, size);
	}


	template <std::size_t MaxLevels, typename Log>
	inline std::size_t json_istream<MaxLevels, Log>::skip_spaces() {
		return skip_chars(ascii::json::is_space);
	}


	template <std::size_t MaxLevels, typename Log>
	template <typename Predicate>
	inline std::size_t json_istream<MaxLevels, Log>::get_chars(Predicate&& predicate, char* buffer, std::size_t size) {
		std::size_t gcount = 0;

		while (base::is_good() && predicate(peek_char())) {
			if (gcount == size - 1) {
				base::set_fail();
				break;
			}

			buffer[gcount++] = base::get();
		}
		buffer[gcount] = '\0';

		return gcount;
	}


	template <std::size_t MaxLevels, typename Log>
	template <typename Predicate>
	inline std::size_t json_istream<MaxLevels, Log>::skip_chars(Predicate&& predicate) {
		std::size_t gcount = 0;
		
		while (base::is_good() && predicate(peek_char())) {
			base::get();
			gcount++;
		}

		return gcount;
	}
	
	
	template <std::size_t MaxLevels, typename Log>
	inline char json_istream<MaxLevels, Log>::get_char() {
		char ch = peek_char();

		if (base::is_good()) {
			base::get();
		}

		return ch;
	}


	template <std::size_t MaxLevels, typename Log>
	inline char json_istream<MaxLevels, Log>::peek_char() {
		char ch = base::peek();

		if (!ascii::json::is_valid(ch)) {
			base::set_bad();
			ch = '\0';
		}

		return ch;
	}


	// --------------------------------------------------------------


	template <std::size_t MaxLevels, typename Log>
	inline json_ostream<MaxLevels, Log>::json_ostream(std::streambuf* sb, Log* log)
		: base(sb)
		, state(log) {
		Log* log_local = state::log();
		if (log_local != nullptr) {
			log_local->put_any(category::abc::json, severity::abc::debug, 0x10114, "json_ostream::json_ostream()");
		}
	}


	template <std::size_t MaxLevels, typename Log>
	inline void json_ostream<MaxLevels, Log>::put_token(const json::token_t* buffer, std::size_t size) {
		Log* log_local = state::log();
		if (log_local != nullptr) {
			log_local->put_any(category::abc::json, severity::abc::optional, 0x10115, "json_ostream::put_token() item='%4.4x' >>>", buffer->item);
		}

		switch (buffer->item)
		{
		case json::item::null:
			put_null();
			break;

		case json::item::boolean:
			put_boolean(buffer->value.boolean);
			break;

		case json::item::number:
			put_number(buffer->value.number);
			break;

		case json::item::string:
			put_string(buffer->value.string, size);
			break;

		case json::item::property:
			put_property(buffer->value.property, size);
			break;

		case json::item::begin_array:
			put_begin_array();
			break;

		case json::item::end_array:
			put_end_array();
			break;

		case json::item::begin_object:
			put_begin_object();
			break;

		case json::item::end_object:
			put_end_object();
			break;

		default:
			if (log_local != nullptr) {
				log_local->put_any(category::abc::json, severity::important, 0x10116, "json_ostream::put_token() Unexpected item=%4.4x <<<", buffer->item);
			}

			base::set_bad();
			break;
		}

		if (log_local != nullptr) {
			log_local->put_any(category::abc::json, severity::abc::debug, 0x10117, "json_ostream::put_token() <<<");
		}
	}


	template <std::size_t MaxLevels, typename Log>
	inline void json_ostream<MaxLevels, Log>::put_space() {
		put_chars(" ", 1);
	}


	template <std::size_t MaxLevels, typename Log>
	inline void json_ostream<MaxLevels, Log>::put_tab() {
		put_chars("\t", 1);
	}


	template <std::size_t MaxLevels, typename Log>
	inline void json_ostream<MaxLevels, Log>::put_cr() {
		put_chars("\r", 1);
	}


	template <std::size_t MaxLevels, typename Log>
	inline void json_ostream<MaxLevels, Log>::put_lf() {
		put_chars("\n", 1);
	}


	template <std::size_t MaxLevels, typename Log>
	inline void json_ostream<MaxLevels, Log>::put_null() {
		if (state::expect_property()) {
			Log* log_local = state::log();
			if (log_local != nullptr) {
				log_local->put_any(category::abc::json, severity::important, 0x10118, "json_ostream::put_null() Expected a property.");
			}

			base::set_bad();
			return;
		}

		if (state::levels() > 0 && state::top_level() == json::level::array && !_skip_comma) {
			put_chars(",", 1);
		}

		put_chars("null", 4);

		_skip_comma = false;
		state::set_expect_property(true);
	}


	template <std::size_t MaxLevels, typename Log>
	inline void json_ostream<MaxLevels, Log>::put_boolean(bool value) {
		if (state::expect_property()) {
			Log* log_local = state::log();
			if (log_local != nullptr) {
				log_local->put_any(category::abc::json, severity::important, 0x10119, "json_ostream::put_boolean() Expected a property.");
			}

			base::set_bad();
			return;
		}

		if (state::levels() > 0 && state::top_level() == json::level::array && !_skip_comma) {
			put_chars(",", 1);
		}

		if (value) {
			put_chars("true", 4);
		}
		else {
			put_chars("false", 5);
		}

		_skip_comma = false;
		state::set_expect_property(true);
	}


	template <std::size_t MaxLevels, typename Log>
	inline void json_ostream<MaxLevels, Log>::put_number(double value) {
		if (state::expect_property()) {
			Log* log_local = state::log();
			if (log_local != nullptr) {
				log_local->put_any(category::abc::json, severity::important, 0x1011a, "json_ostream::put_number() Expected a property.");
			}

			base::set_bad();
			return;
		}

		if (state::levels() > 0 && state::top_level() == json::level::array && !_skip_comma) {
			put_chars(",", 1);
		}

		char literal[19 + 6 + 1];
		std::size_t size = std::snprintf(literal, sizeof(literal), "%.16lg", value);

		put_chars(literal, size);

		_skip_comma = false;
		state::set_expect_property(true);
	}


	template <std::size_t MaxLevels, typename Log>
	inline void json_ostream<MaxLevels, Log>::put_string(const char* buffer, std::size_t size) {
		if (state::expect_property()) {
			Log* log_local = state::log();
			if (log_local != nullptr) {
				log_local->put_any(category::abc::json, severity::important, 0x1011b, "json_ostream::put_string() Expected a property.");
			}

			base::set_bad();
			return;
		}

		if (size == size::strlen) {
			size = std::strlen(buffer);
		}

		if (state::levels() > 0 && state::top_level() == json::level::array && !_skip_comma) {
			put_chars(",", 1);
		}

		put_chars("\"", 1);
		put_chars(buffer, size);
		put_chars("\"", 1);

		_skip_comma = false;
		state::set_expect_property(true);
	}


	template <std::size_t MaxLevels, typename Log>
	inline void json_ostream<MaxLevels, Log>::put_property(const char* buffer, std::size_t size) {
		if (!state::expect_property()) {
			Log* log_local = state::log();
			if (log_local != nullptr) {
				log_local->put_any(category::abc::json, severity::important, 0x1011c, "json_ostream::put_property() Expected a value.");
			}

			base::set_bad();
			return;
		}

		if (size == size::strlen) {
			size = std::strlen(buffer);
		}

		if (state::levels() > 0 && state::top_level() == json::level::object && !_skip_comma) {
			put_chars(",", 1);
		}

		put_chars("\"", 1);
		put_chars(buffer, size);
		put_chars("\":", 2);

		_skip_comma = true;
		state::set_expect_property(false);
	}


	template <std::size_t MaxLevels, typename Log>
	inline void json_ostream<MaxLevels, Log>::put_begin_array() {
		if (state::expect_property()) {
			Log* log_local = state::log();
			if (log_local != nullptr) {
				log_local->put_any(category::abc::json, severity::important, 0x1011d, "json_ostream::put_begin_array() Expected a property.");
			}

			base::set_bad();
			return;
		}

		if (state::levels() > 0 && state::top_level() == json::level::array && !_skip_comma) {
			put_chars(",", 1);
		}

		put_chars("[", 1);

		base::set_bad_if(!state::push_level(json::level::array));

		_skip_comma = true;
		state::set_expect_property(false);
	}


	template <std::size_t MaxLevels, typename Log>
	inline void json_ostream<MaxLevels, Log>::put_end_array() {
		if (state::expect_property()) {
			Log* log_local = state::log();
			if (log_local != nullptr) {
				log_local->put_any(category::abc::json, severity::important, 0x1011e, "json_ostream::put_end_array() Expected a property.");
			}

			base::set_bad();
			return;
		}

		put_chars("]", 1);

		base::set_bad_if(!state::pop_level(json::level::array));

		_skip_comma = false;
		state::set_expect_property(true);
	}


	template <std::size_t MaxLevels, typename Log>
	inline void json_ostream<MaxLevels, Log>::put_begin_object() {
		if (state::expect_property()) {
			Log* log_local = state::log();
			if (log_local != nullptr) {
				log_local->put_any(category::abc::json, severity::important, 0x1011f, "json_ostream::put_begin_object() Expected a property.");
			}

			base::set_bad();
			return;
		}

		if (state::levels() > 0 && state::top_level() == json::level::array && !_skip_comma) {
			put_chars(",", 1);
		}

		put_chars("{", 1);

		base::set_bad_if(!state::push_level(json::level::object));

		_skip_comma = true;
		state::set_expect_property(true);
	}


	template <std::size_t MaxLevels, typename Log>
	inline void json_ostream<MaxLevels, Log>::put_end_object() {
		if (!state::expect_property()) {
			Log* log_local = state::log();
			if (log_local != nullptr) {
				log_local->put_any(category::abc::json, severity::important, 0x10120, "json_ostream::put_null() Expected a value.");
			}

			base::set_bad();
			return;
		}

		put_chars("}", 1);

		base::set_bad_if(!state::pop_level(json::level::object));

		_skip_comma = false;
		state::set_expect_property(true);
	}


	template <std::size_t MaxLevels, typename Log>
	inline std::size_t json_ostream<MaxLevels, Log>::put_chars(const char* buffer, std::size_t size) {
		Log* log_local = state::log();
		if (log_local != nullptr) {
			log_local->put_any(category::abc::json, severity::abc::optional, 0x10121, "json_ostream::put_chars() buffer='%s' >>>", buffer);
		}

		std::size_t pcount = 0;

		while (base::is_good() && pcount < size) {
			base::put(buffer[pcount++]);
		}

		if (pcount < size) {
			base::set_fail();
		}

		base::flush();

		if (log_local != nullptr) {
			log_local->put_any(category::abc::json, severity::abc::optional, 0x10122, "json_ostream::put_chars() pcount=%lu <<<", (unsigned long)pcount);
		}

		return pcount;
	}


	template <std::size_t MaxLevels, typename Log>
	inline std::size_t json_ostream<MaxLevels, Log>::put_char(char ch) {
		if (base::is_good()) {
			base::put(ch);
		}

		return base::is_good() ? 1 : 0;
	}


	// --------------------------------------------------------------

}
<|MERGE_RESOLUTION|>--- conflicted
+++ resolved
@@ -156,11 +156,7 @@
 
 		if (size < sizeof(json::token_t)) {
 			char buffer[100];
-<<<<<<< HEAD
-			std::snprintf(buffer, sizeof(buffer), "json_istream::get_token() size=%ld (< %ld) ", (unsigned long)size, (unsigned long)sizeof(json::token_t));
-=======
 			std::snprintf(buffer, sizeof(buffer), "json_istream::get_token() size=%zu (< %zu) ", size, sizeof(json::token_t));
->>>>>>> 20588496
 
 			throw exception<std::logic_error, Log>(buffer, 0x10100, log_local);
 		}
