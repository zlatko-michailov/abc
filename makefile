#!/usr/bin/make

# MIT License
# 
# Copyright (c) 2018-2020 Zlatko Michailov 
# 
# Permission is hereby granted, free of charge, to any person obtaining a copy
# of this software and associated documentation files (the "Software"), to deal
# in the Software without restriction, including without limitation the rights
# to use, copy, modify, merge, publish, distribute, sublicense, and/or sell
# copies of the Software, and to permit persons to whom the Software is
# furnished to do so, subject to the following conditions:
# 
# The above copyright notice and this permission notice shall be included in all
# copies or substantial portions of the Software.
# 
# THE SOFTWARE IS PROVIDED "AS IS", WITHOUT WARRANTY OF ANY KIND, EXPRESS OR
# IMPLIED, INCLUDING BUT NOT LIMITED TO THE WARRANTIES OF MERCHANTABILITY,
# FITNESS FOR A PARTICULAR PURPOSE AND NONINFRINGEMENT. IN NO EVENT SHALL THE
# AUTHORS OR COPYRIGHT HOLDERS BE LIABLE FOR ANY CLAIM, DAMAGES OR OTHER
# LIABILITY, WHETHER IN AN ACTION OF CONTRACT, TORT OR OTHERWISE, ARISING FROM,
# OUT OF OR IN CONNECTION WITH THE SOFTWARE OR THE USE OR OTHER DEALINGS IN THE
# SOFTWARE.


PROJECT = abc
VERSION = 0.9.1
DEBUG = -ggdb
<<<<<<< HEAD
CPPOPTIONS = $(DEBUG) --std=c++17 -Wpedantic -D_FILE_OFFSET_BITS=64
=======
CPPOPTIONS = $(DEBUG) --std=c++11 -Wpedantic
>>>>>>> 20588496
LINKOPTIONS = -l:libstdc++.so.6 -l:libgcc_s.so.1 -l:libpthread.so
SUBDIR_SRC = src
SUBDIR_TEST = test
SUBDIR_OUT = out
SUBDIR_INCLUDE = include
SUBDIR_BIN = bin
SUBDIR_SAMPLES = samples
SUBDIR_RESOURCES = resources
SAMPLE_BASIC = basic
SAMPLE_TICTACTOE = tictactoe
PROG_TEST = $(PROJECT)_test


all: test
	#
	# ---------- Done all ----------
	#
	#

test: pack
	#
	# ---------- Begin testing ----------
	$(CURDIR)/$(SUBDIR_OUT)/$(SUBDIR_TEST)/$(PROG_TEST)
	# ---------- Done testing ----------
	#

pack: build_product build_test build_samples
	#
	# ---------- Begin packing ----------
	cp $(CURDIR)/LICENSE  $(CURDIR)/$(SUBDIR_OUT)/$(PROJECT)/$(VERSION)
	cp $(CURDIR)/README.md  $(CURDIR)/$(SUBDIR_OUT)/$(PROJECT)/$(VERSION)
	cp -r $(CURDIR)/$(SUBDIR_SRC)/*  $(CURDIR)/$(SUBDIR_OUT)/$(PROJECT)/$(VERSION)/$(SUBDIR_INCLUDE)
	ln --symbolic $(VERSION)/$(SUBDIR_INCLUDE) $(CURDIR)/$(SUBDIR_OUT)/$(PROJECT)/$(SUBDIR_INCLUDE)
	cp -r $(CURDIR)/$(SUBDIR_BIN)/*  $(CURDIR)/$(SUBDIR_OUT)/$(PROJECT)/$(VERSION)/$(SUBDIR_BIN)
	cp -r $(CURDIR)/$(SUBDIR_SAMPLES)/*  $(CURDIR)/$(SUBDIR_OUT)/$(PROJECT)/$(VERSION)/$(SUBDIR_SAMPLES)
	cd $(CURDIR)/$(SUBDIR_OUT); zip -ry9 $(PROJECT)_$(VERSION).zip $(PROJECT); cd $(CURDIR)
	# ---------- Done packing ----------
	#

build_samples: build_product
	#
	# ---------- Begin building samples ----------
	#
	# ---------- Begin building basic ----------
	mkdir $(CURDIR)/$(SUBDIR_OUT)/$(SUBDIR_SAMPLES)/$(SAMPLE_BASIC)
	g++ $(CPPOPTIONS) -o $(CURDIR)/$(SUBDIR_OUT)/$(SUBDIR_SAMPLES)/$(SAMPLE_BASIC)/$(SAMPLE_BASIC) $(CURDIR)/$(SUBDIR_SAMPLES)/$(SAMPLE_BASIC)/*.cpp $(LINKOPTIONS)
	mkdir $(CURDIR)/$(SUBDIR_OUT)/$(SUBDIR_SAMPLES)/$(SAMPLE_BASIC)/$(SUBDIR_RESOURCES)
	cp $(CURDIR)/$(SUBDIR_SAMPLES)/$(SAMPLE_BASIC)/$(SUBDIR_RESOURCES)/* $(CURDIR)/$(SUBDIR_OUT)/$(SUBDIR_SAMPLES)/$(SAMPLE_BASIC)/$(SUBDIR_RESOURCES)
	# ---------- Done building basic ----------
	#
	# ---------- Begin building tictactoe ----------
	mkdir $(CURDIR)/$(SUBDIR_OUT)/$(SUBDIR_SAMPLES)/$(SAMPLE_TICTACTOE)
	g++ $(CPPOPTIONS) -o $(CURDIR)/$(SUBDIR_OUT)/$(SUBDIR_SAMPLES)/$(SAMPLE_TICTACTOE)/$(SAMPLE_TICTACTOE) $(CURDIR)/$(SUBDIR_SAMPLES)/$(SAMPLE_TICTACTOE)/*.cpp $(LINKOPTIONS)
	mkdir $(CURDIR)/$(SUBDIR_OUT)/$(SUBDIR_SAMPLES)/$(SAMPLE_TICTACTOE)/$(SUBDIR_RESOURCES)
	cp $(CURDIR)/$(SUBDIR_SAMPLES)/$(SAMPLE_TICTACTOE)/$(SUBDIR_RESOURCES)/* $(CURDIR)/$(SUBDIR_OUT)/$(SUBDIR_SAMPLES)/$(SAMPLE_TICTACTOE)/$(SUBDIR_RESOURCES)
	# ---------- Done building tictactoe ----------
	#
	# ---------- Done building samples ----------
	#

build_test: build_product
	#
	# ---------- Begin building tests ----------
	g++ $(CPPOPTIONS) -o $(CURDIR)/$(SUBDIR_OUT)/$(SUBDIR_TEST)/$(PROG_TEST) $(CURDIR)/$(SUBDIR_TEST)/*.cpp $(LINKOPTIONS)
	# ---------- Done building tests ----------
	#

build_product: clean
	#
	# ---------- Begin building product ----------
	# This section should remain blank.
	# ---------- Done building product ----------
	#

clean:
	#
	# ---------- Begin cleaning ----------
	rm -fdr $(CURDIR)/$(SUBDIR_OUT)
	mkdir $(CURDIR)/$(SUBDIR_OUT)
	mkdir $(CURDIR)/$(SUBDIR_OUT)/$(SUBDIR_TEST)
	mkdir $(CURDIR)/$(SUBDIR_OUT)/$(SUBDIR_SAMPLES)
	mkdir $(CURDIR)/$(SUBDIR_OUT)/$(PROJECT)
	mkdir $(CURDIR)/$(SUBDIR_OUT)/$(PROJECT)/$(VERSION)
	mkdir $(CURDIR)/$(SUBDIR_OUT)/$(PROJECT)/$(VERSION)/$(SUBDIR_INCLUDE)
	mkdir $(CURDIR)/$(SUBDIR_OUT)/$(PROJECT)/$(VERSION)/$(SUBDIR_BIN)
	mkdir $(CURDIR)/$(SUBDIR_OUT)/$(PROJECT)/$(VERSION)/$(SUBDIR_SAMPLES)
	# ---------- Done cleaning ----------
	#
<|MERGE_RESOLUTION|>--- conflicted
+++ resolved
@@ -26,11 +26,7 @@
 PROJECT = abc
 VERSION = 0.9.1
 DEBUG = -ggdb
-<<<<<<< HEAD
-CPPOPTIONS = $(DEBUG) --std=c++17 -Wpedantic -D_FILE_OFFSET_BITS=64
-=======
-CPPOPTIONS = $(DEBUG) --std=c++11 -Wpedantic
->>>>>>> 20588496
+CPPOPTIONS = $(DEBUG) --std=c++11 -Wpedantic -D_FILE_OFFSET_BITS=64
 LINKOPTIONS = -l:libstdc++.so.6 -l:libgcc_s.so.1 -l:libpthread.so
 SUBDIR_SRC = src
 SUBDIR_TEST = test
